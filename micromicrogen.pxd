<<<<<<< HEAD
=======

>>>>>>> f10d0565
cimport libc.stdint
from libc.stddef cimport size_t

from execevents cimport MarketEvent


cdef class CyMicrostructureGenerator:
    cdef libc.stdint.uint64_t _state
    cdef libc.stdint.uint64_t _inc
    cdef libc.stdint.uint32_t _order_seq

<<<<<<< HEAD
=======



# Cython declarations for the microstructure event generator
cdef class CyMicrostructureGenerator:
    """Simple microstructure generator used from Python code."""
    cdef object _rng



>>>>>>> f10d0565
    cdef double momentum_factor
    cdef double mean_reversion_factor
    cdef double base_order_imbalance_ratio
    cdef double base_cancel_ratio
    cdef double adversarial_factor

<<<<<<< HEAD
=======

>>>>>>> f10d0565
    cdef int _last_side
    cdef int current_price
    cdef int best_bid
    cdef int best_ask

    cpdef void seed(self, libc.stdint.uint64_t seed)
    cpdef void set_regime(self, double base_order_imbalance_ratio,
                          double base_cancel_ratio,
                          double momentum_factor,
                          double mean_reversion_factor,
                          double adversarial_factor)
    cdef int generate_public_events_into(self, MarketEvent* out_events,
                                         size_t buf_len,
                                         int max_events)
<<<<<<< HEAD
    cdef void _reset_parameters(self)
=======
    cdef void _reset_parameters(self)



    cdef int _last_side
    cpdef void seed(self, unsigned long long seed)
    cpdef void set_regime(self, double base_order_imbalance_ratio,
                           double base_cancel_ratio,
                           double momentum_factor,
                           double mean_reversion_factor,
                           double adversarial_factor)
    cpdef list generate_public_events(self, object state, object tracker,
                                      object lob, int max_events=*)
    cdef void _reset_defaults(self)
    cdef int _determine_event_count(self, int max_events)
    cdef double _resolve_mid_price(self, object state, object lob)
    cdef tuple _build_single_event(self, int mid_ticks)
    cdef int _choose_side(self)
    cdef int _sample_limit_price(self, int mid_ticks, int side)
    cdef int _sample_quantity(self)

>>>>>>> f10d0565
<|MERGE_RESOLUTION|>--- conflicted
+++ resolved
@@ -1,7 +1,4 @@
-<<<<<<< HEAD
-=======
 
->>>>>>> f10d0565
 cimport libc.stdint
 from libc.stddef cimport size_t
 
@@ -13,8 +10,7 @@
     cdef libc.stdint.uint64_t _inc
     cdef libc.stdint.uint32_t _order_seq
 
-<<<<<<< HEAD
-=======
+
 
 
 
@@ -24,18 +20,13 @@
     cdef object _rng
 
 
-
->>>>>>> f10d0565
     cdef double momentum_factor
     cdef double mean_reversion_factor
     cdef double base_order_imbalance_ratio
     cdef double base_cancel_ratio
     cdef double adversarial_factor
 
-<<<<<<< HEAD
-=======
 
->>>>>>> f10d0565
     cdef int _last_side
     cdef int current_price
     cdef int best_bid
@@ -50,10 +41,8 @@
     cdef int generate_public_events_into(self, MarketEvent* out_events,
                                          size_t buf_len,
                                          int max_events)
-<<<<<<< HEAD
     cdef void _reset_parameters(self)
-=======
-    cdef void _reset_parameters(self)
+
 
 
 
@@ -74,4 +63,4 @@
     cdef int _sample_limit_price(self, int mid_ticks, int side)
     cdef int _sample_quantity(self)
 
->>>>>>> f10d0565
+
