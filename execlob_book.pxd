cimport cython
from libcpp.vector cimport vector
# cimport dependencies from other modules
from execevents cimport MarketEvent, EventType, Side
from coreworkspace cimport SimulationWorkspace

cdef class CythonLOB:
    """
    Cython implementation of a Limit Order Book (LOB) for simulation.
    """
    # Internal storage for orders (bids and asks)
    cdef int capacity_bids
    cdef int capacity_asks
    cdef int n_bids
    cdef int n_asks
    cdef MarketEvent* bid_orders  # array of orders for bids (each contains id, price, qty, etc.)
    cdef MarketEvent* ask_orders  # array of orders for asks
    cdef:
        # Best bid and ask indices (for quick access, updated as needed)
        int best_bid_index
        int best_ask_index
    cdef bint _pending_market_is_agent

    cpdef CythonLOB clone(self)
    cdef void _ensure_capacity(self, bint is_bid, int min_capacity) nogil
<<<<<<< HEAD
    cdef int _find_order_index_by_id(self, int order_id, bint is_bid) nogil
    cdef void add_limit(self, int side, int price, int qty, bint is_agent, int order_id) nogil
    cdef void cancel_order(self, int order_id) nogil
    cdef void match_market(self, int side, int qty, SimulationWorkspace ws) nogil
    cdef void _record_trade(self, SimulationWorkspace ws, int price, int qty, int side,
                            bint agent_maker, bint agent_taker, int maker_order_id) nogil
    cpdef double mid_price(self)
    cdef void apply_events_batch_nogil(self, MarketEvent* events, int num_events, SimulationWorkspace ws) nogil
    cpdef void apply_events_batch(self, list events, SimulationWorkspace ws)
=======
    cdef void add_limit(self, int side, int price, int qty, bint is_agent, int order_id) nogil
    cdef void cancel_order(self, int order_id) nogil
    cdef void match_market(self, int side, int qty, SimulationWorkspace ws) nogil
    cpdef double mid_price(self)
    cdef void apply_events_batch_nogil(self, MarketEvent* events, int num_events, SimulationWorkspace ws) nogil
>>>>>>> bb77405f
    cpdef list iter_agent_orders(self)<|MERGE_RESOLUTION|>--- conflicted
+++ resolved
@@ -1,43 +1,43 @@
-cimport cython
-from libcpp.vector cimport vector
-# cimport dependencies from other modules
-from execevents cimport MarketEvent, EventType, Side
-from coreworkspace cimport SimulationWorkspace
-
-cdef class CythonLOB:
-    """
-    Cython implementation of a Limit Order Book (LOB) for simulation.
-    """
-    # Internal storage for orders (bids and asks)
-    cdef int capacity_bids
-    cdef int capacity_asks
-    cdef int n_bids
-    cdef int n_asks
-    cdef MarketEvent* bid_orders  # array of orders for bids (each contains id, price, qty, etc.)
-    cdef MarketEvent* ask_orders  # array of orders for asks
-    cdef:
-        # Best bid and ask indices (for quick access, updated as needed)
-        int best_bid_index
-        int best_ask_index
-    cdef bint _pending_market_is_agent
-
-    cpdef CythonLOB clone(self)
-    cdef void _ensure_capacity(self, bint is_bid, int min_capacity) nogil
-<<<<<<< HEAD
-    cdef int _find_order_index_by_id(self, int order_id, bint is_bid) nogil
-    cdef void add_limit(self, int side, int price, int qty, bint is_agent, int order_id) nogil
-    cdef void cancel_order(self, int order_id) nogil
-    cdef void match_market(self, int side, int qty, SimulationWorkspace ws) nogil
-    cdef void _record_trade(self, SimulationWorkspace ws, int price, int qty, int side,
-                            bint agent_maker, bint agent_taker, int maker_order_id) nogil
-    cpdef double mid_price(self)
-    cdef void apply_events_batch_nogil(self, MarketEvent* events, int num_events, SimulationWorkspace ws) nogil
-    cpdef void apply_events_batch(self, list events, SimulationWorkspace ws)
-=======
-    cdef void add_limit(self, int side, int price, int qty, bint is_agent, int order_id) nogil
-    cdef void cancel_order(self, int order_id) nogil
-    cdef void match_market(self, int side, int qty, SimulationWorkspace ws) nogil
-    cpdef double mid_price(self)
-    cdef void apply_events_batch_nogil(self, MarketEvent* events, int num_events, SimulationWorkspace ws) nogil
->>>>>>> bb77405f
-    cpdef list iter_agent_orders(self)+cimport cython
+from libcpp.vector cimport vector
+# cimport dependencies from other modules
+from execevents cimport MarketEvent, EventType, Side
+from coreworkspace cimport SimulationWorkspace
+
+cdef class CythonLOB:
+    """
+    Cython implementation of a Limit Order Book (LOB) for simulation.
+    """
+    # Internal storage for orders (bids and asks)
+    cdef int capacity_bids
+    cdef int capacity_asks
+    cdef int n_bids
+    cdef int n_asks
+    cdef MarketEvent* bid_orders  # array of orders for bids (each contains id, price, qty, etc.)
+    cdef MarketEvent* ask_orders  # array of orders for asks
+    cdef:
+        # Best bid and ask indices (for quick access, updated as needed)
+        int best_bid_index
+        int best_ask_index
+    cdef bint _pending_market_is_agent
+
+    cpdef CythonLOB clone(self)
+    cdef void _ensure_capacity(self, bint is_bid, int min_capacity) nogil
+
+    cdef int _find_order_index_by_id(self, int order_id, bint is_bid) nogil
+    cdef void add_limit(self, int side, int price, int qty, bint is_agent, int order_id) nogil
+    cdef void cancel_order(self, int order_id) nogil
+    cdef void match_market(self, int side, int qty, SimulationWorkspace ws) nogil
+    cdef void _record_trade(self, SimulationWorkspace ws, int price, int qty, int side,
+                            bint agent_maker, bint agent_taker, int maker_order_id) nogil
+    cpdef double mid_price(self)
+    cdef void apply_events_batch_nogil(self, MarketEvent* events, int num_events, SimulationWorkspace ws) nogil
+    cpdef void apply_events_batch(self, list events, SimulationWorkspace ws)
+
+    cdef void add_limit(self, int side, int price, int qty, bint is_agent, int order_id) nogil
+    cdef void cancel_order(self, int order_id) nogil
+    cdef void match_market(self, int side, int qty, SimulationWorkspace ws) nogil
+    cpdef double mid_price(self)
+    cdef void apply_events_batch_nogil(self, MarketEvent* events, int num_events, SimulationWorkspace ws) nogil
+
+    cpdef list iter_agent_orders(self)